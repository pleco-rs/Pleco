--- conflicted
+++ resolved
@@ -262,32 +262,6 @@
 
         // some functions we need to shift bitboards around & move squares. We do this because it depends only on the players side,
         // and we use these functions alot.
-<<<<<<< HEAD
-        let (down, left_down, right_down, shift_up, shift_left_up, shift_right_up): (
-            Box<Fn(SQ) -> SQ>,
-            Box<Fn(SQ) -> SQ>,
-            Box<Fn(SQ) -> SQ>,
-            Box<Fn(u64) -> u64>,
-            Box<Fn(u64) -> u64>,
-            Box<Fn(u64) -> u64>,
-        ) = if self.turn == Player::White {
-            (
-                Box::new(|x: SQ| x.wrapping_sub(8)), // Down
-                Box::new(|x: SQ| x.wrapping_sub(9)), // left_down
-                Box::new(|x: SQ| x.wrapping_sub(7)), // right_down
-                Box::new(|x: u64| x.wrapping_shl(8)), // Shift_up
-                Box::new(|x: u64| (x & !FILE_A).wrapping_shl(7)), // Shift_left_up
-                Box::new(|x: u64| (x & !FILE_H).wrapping_shl(9)), // Shift_Right_up
-            )
-        } else {
-            (
-                Box::new(|x: SQ| x.wrapping_add(8)),
-                Box::new(|x: SQ| x.wrapping_add(9)),
-                Box::new(|x: SQ| x.wrapping_add(7)),
-                Box::new(|x: u64| x.wrapping_shr(8)),
-                Box::new(|x: u64| (x & !FILE_H).wrapping_shr(7)),
-                Box::new(|x: u64| (x & !FILE_A).wrapping_shr(9)),
-=======
         let (down, up, left_down, right_down, shift_up, shift_left_up, shift_right_up): (
             fn(SQ) -> SQ,
             fn(SQ) -> SQ,
@@ -315,7 +289,6 @@
                 |x: u64| x.wrapping_shr(8),
                 |x: u64| (x & !FILE_H).wrapping_shr(7),
                 |x: u64| (x & !FILE_A).wrapping_shr(9),
->>>>>>> 619e86d1
             )
         };
 
