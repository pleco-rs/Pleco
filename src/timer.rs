<<<<<<< HEAD
use std::time::Instant;
=======
use chrono::{DateTime, Utc};
>>>>>>> 1a257fb8


// Structure to keep track of time for two players


pub struct Timer {
<<<<<<< HEAD
    start: Instant,   // when the current timer was created
=======
    start: i64, // when the current timer was created
>>>>>>> 1a257fb8
    total_duration: i64, // unchanging, seconds each
    seconds_remaining: [i64; 2],
    turn: Turn, // turn of the current clock
}

#[derive(Clone, Copy)]
enum Turn {
    One = 0,
    Two = 1,
}

impl Timer {
    pub fn new(minutes: i64) -> Self {
        let secs = minutes * 60;
        Timer {
            start: Instant::now(),
            total_duration: secs,
            seconds_remaining: [secs, secs],
            turn: Turn::One,
        }
    }

    pub fn time_remaining(&self) -> i64 {
        let diff = self.start.elapsed();
        self.seconds_remaining[self.turn as usize] - diff.as_secs() as i64
    }

    pub fn opp_time_remaining(&self) -> i64 {
        self.seconds_remaining[other_turn(self.turn) as usize]
    }

    pub fn start_time(&mut self) {
        self.start = Instant::now();
    }

    pub fn stop_time(&mut self) {
        let diff = self.start.elapsed();
        self.seconds_remaining[self.turn as usize] -= diff.as_secs() as i64;
    }

    pub fn switch_turn(&mut self) {
        self.turn = other_turn(self.turn);
    }

    pub fn out_of_time(&self) -> bool {
        self.seconds_remaining[self.turn as usize] <= 0
    }
}

fn other_turn(turn: Turn) -> Turn {
    match turn {
        Turn::One => Turn::Two,
        Turn::Two => Turn::One,
    }
}<|MERGE_RESOLUTION|>--- conflicted
+++ resolved
@@ -1,19 +1,12 @@
-<<<<<<< HEAD
 use std::time::Instant;
-=======
-use chrono::{DateTime, Utc};
->>>>>>> 1a257fb8
+
 
 
 // Structure to keep track of time for two players
 
 
 pub struct Timer {
-<<<<<<< HEAD
     start: Instant,   // when the current timer was created
-=======
-    start: i64, // when the current timer was created
->>>>>>> 1a257fb8
     total_duration: i64, // unchanging, seconds each
     seconds_remaining: [i64; 2],
     turn: Turn, // turn of the current clock
